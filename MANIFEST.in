include README.rst LICENSE CHANGELOG
<<<<<<< HEAD
include *.py cluster.bmp
=======
include cluster.bmp
>>>>>>> 837f29fb
<|MERGE_RESOLUTION|>--- conflicted
+++ resolved
@@ -1,6 +1,2 @@
 include README.rst LICENSE CHANGELOG
-<<<<<<< HEAD
-include *.py cluster.bmp
-=======
-include cluster.bmp
->>>>>>> 837f29fb
+include cluster.bmp